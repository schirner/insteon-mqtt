--- conflicted
+++ resolved
@@ -375,14 +375,14 @@
     sp.set_defaults(func=device.import_scenes)
 
     #---------------------------------------
-<<<<<<< HEAD
     # discovery command
     sp = sub.add_parser("discovery", help="Send Home Assistant Discovery messages about Insteon devices")
     sp.add_argument("mode", choices=["register", "unregister", "flush"], default='register', help="what type to announce")
     sp.add_argument("-q", "--quiet", action="store_true",
                     help="Don't print any command results to the screen.")
     sp.set_defaults(func=announce.sendRequest)
-=======
+
+    #---------------------------------------
     # device.awake
     # Only works on battery devices
     sp = sub.add_parser("awake", help="Mark a battery device as being awake."
@@ -414,7 +414,6 @@
     sp.add_argument("-q", "--quiet", action="store_true",
                     help="Don't print any command results to the screen.")
     sp.set_defaults(func=device.set_low_battery_voltage)
->>>>>>> 9630b9fd
 
     return p.parse_args(args)
 

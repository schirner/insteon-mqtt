#===========================================================================
#
# Command line parsing and main entry point.
#
#===========================================================================
import argparse
import sys
from .. import config
from . import device
from . import modem
from . import start


def parse_args(args):
    """Input is command line arguments w/o arg[0]
    """
    # pylint: disable=too-many-statements
    p = argparse.ArgumentParser(prog="insteon-mqtt",
                                description="Insteon<->MQTT tool")
    p.add_argument("config", metavar="config.yaml", help="Configuration "
                   "file to use.")
    sub = p.add_subparsers(help="Command help")

    #---------------------------------------
    # START command
    sp = sub.add_parser("start", help="Start the Insteon<->MQTT server.")
    sp.add_argument("-l", "--log", metavar="log_file",
                    help="Logging file to use.")
    sp.add_argument("-ls", "--log-screen", action="store_true",
                    help="Log to the screen")
    sp.add_argument("--level", metavar="log_level", type=int,
                    help="Logging level to use.  10=debug, 20=info,"
                    "30=warn, 40=error, 50=critical")
    sp.set_defaults(func=start.start)

    #---------------------------------------
    # modem.refresh_all command
    sp = sub.add_parser("refresh-all", help="Call refresh all on the devices "
                        "in the configuration.")
    sp.add_argument("-f", "--force", action="store_true",
                    help="Force the modem/device database to be downloaded.")
    sp.add_argument("--battery", action="store_true",
                    help="Refresh battery devices too, by default they are "
                    "skipped.")
    sp.add_argument("-q", "--quiet", action="store_true",
                    help="Don't print any command results to the screen.")
    sp.set_defaults(func=modem.refresh_all)

    #---------------------------------------
<<<<<<< HEAD
    # modem.sync_all command
    sp = sub.add_parser("sync-all", help="Call sync on all the devices "
                        "in the configuration.")
    sp.add_argument("--run", action="store_true", default=False,
                    help="Perform the actions altering the device db to bring "
                    "it in sync.  If not specified, will perform a dry-run "
                    "which only lists the changes to be made.")
    sp.add_argument("--no-refresh", action="store_true", default=False,
                    help="Don't refresh the db before syncing.  This can "
                    "be dangerous if the device db is out of date.")
    sp.add_argument("-q", "--quiet", action="store_true",
                    help="Don't print any command results to the screen.")
    sp.set_defaults(func=modem.sync_all)

    #---------------------------------------
    # modem.import_scenes_all command
    sp = sub.add_parser("import-scenes-all", help="Call import-scenes on all "
                        "the devices in the configuration.")
    sp.add_argument("--run", action="store_true", default=False,
                    help="Perform the actions altering the scenes config file "
                    "to bring it in sync.  If not specified, will perform a "
                    "dry-run which only lists the changes to be made.")
    sp.add_argument("-q", "--quiet", action="store_true",
                    help="Don't print any command results to the screen.")
    sp.set_defaults(func=modem.import_scenes_all)
=======
    # modem.get_engine_all command
    sp = sub.add_parser("get-engine-all", help="Call get-engine on the devices "
                        "in the configuration.")
    sp.add_argument("--battery", action="store_true",
                    help="Run get-engine on battery devices too, by default "
                         "they are skipped.")
    sp.add_argument("-q", "--quiet", action="store_true",
                    help="Don't print any command results to the screen.")
    sp.set_defaults(func=modem.get_engine_all)
>>>>>>> ce05bef1

    #---------------------------------------
    # modem.factory_reset command
    sp = sub.add_parser("factory-reset", help="Perform a remote factory "
                        "reset.  Currently only supported on the modem.")
    sp.add_argument("-q", "--quiet", action="store_true",
                    help="Don't print any command results to the screen.")
    sp.set_defaults(func=modem.factory_reset)

    #---------------------------------------
    # modem.get_devices command
    sp = sub.add_parser("get-devices", help="Return a list of all the devices "
                        "that the modem knows about.")
    sp.add_argument("-q", "--quiet", action="store_true",
                    help="Don't print any command results to the screen.")
    sp.set_defaults(func=modem.get_devices)

    #---------------------------------------
    # device.linking command
    sp = sub.add_parser("linking", help="Turn on device or modem linking.  "
                        "This is the same as holding the modem set button "
                        "for 3 seconds.")
    sp.add_argument("-g", "--group", type=int, default=0x01,
                    help="Group number to link with (1-255)")
    sp.add_argument("-q", "--quiet", action="store_true",
                    help="Don't print any command results to the screen.")
    sp.add_argument("address", help="Device address or name.")
    sp.set_defaults(func=device.linking)

    #---------------------------------------
    # device.join command
    sp = sub.add_parser("join", help="Join the device to the modem. "
                        "Allows the modem to talk to the device.")
    sp.add_argument("-q", "--quiet", action="store_true",
                    help="Don't print any command results to the screen.")
    sp.add_argument("address", help="Device address or name.")
    sp.set_defaults(func=device.join)

    #---------------------------------------
    # device.refresh command
    sp = sub.add_parser("refresh", help="Refresh device/modem state and "
                        "all link database.")
    sp.add_argument("-f", "--force", action="store_true",
                    help="Force the device database to be downloaded.")
    sp.add_argument("-q", "--quiet", action="store_true",
                    help="Don't print any command results to the screen.")
    sp.add_argument("address", help="Device address or name.")
    sp.set_defaults(func=device.refresh)

    #---------------------------------------
    # device.get_flags command
    sp = sub.add_parser("get-flags", help="Get device operating flags.")
    sp.add_argument("address", help="Device address or name.")
    sp.set_defaults(func=device.get_flags)

    #---------------------------------------
    # device.set_flags command
    sp = sub.add_parser("set-flags", help="Set device operating flags.")
    sp.add_argument("address", help="Device address or name.")
    sp.add_argument("flags", nargs="+", help="FLAG=VALUE to set.  Valid "
                    "flags names are device dependent.  See the device "
                    "docs for details.")
    sp.set_defaults(func=device.set_flags)

    #---------------------------------------
    # device.get_engine command
    sp = sub.add_parser("get-engine", help="Get device engine version.")
    sp.add_argument("address", help="Device address or name.")
    sp.set_defaults(func=device.get_engine)

    #---------------------------------------
    # device.get_model command
    sp = sub.add_parser("get-model", help="Get device model information.")
    sp.add_argument("address", help="Device address or name.")
    sp.set_defaults(func=device.get_model)

    #---------------------------------------
    # device.on command
    sp = sub.add_parser("on", help="Turn a device on.")
    sp.add_argument("-l", "--level", metavar="level", type=int, default=255,
                    help="Level to use for dimmers (0-255)")
    sp.add_argument("-q", "--quiet", action="store_true",
                    help="Don't print any command results to the screen.")
    sp.add_argument("-g", "--group", type=int, default=0x01,
                    help="Group (button) number to turn on for multi-button "
                    "devices.")
    sp.add_argument("-r", "--reason", metavar="reason", type=str, default="",
                    help="Reason message to send with the command.  No "
                    "message with use 'command'.")
    gp = sp.add_mutually_exclusive_group()
    gp.add_argument("-i", "--instant", dest="mode", action="store_const",
                    const="instant", help="Instant (rather than ramping) on.")
    gp.add_argument("-f", "--fast", dest="mode", action="store_const",
                    const="fast", help="Send an Insteon fast on command.")
    sp.add_argument("address", help="Device address or name.")
    sp.set_defaults(func=device.on)

    #---------------------------------------
    # device.set command
    sp = sub.add_parser("set", help="Turn a device to specific level.")
    sp.add_argument("-q", "--quiet", action="store_true",
                    help="Don't print any command results to the screen.")
    sp.add_argument("-g", "--group", type=int, default=0x01,
                    help="Group (button) number to set for multi-button "
                    "devices.")
    sp.add_argument("-r", "--reason", metavar="reason", type=str, default="",
                    help="Reason message to send with the command.  No "
                    "message with use 'command'.")
    gp = sp.add_mutually_exclusive_group()
    gp.add_argument("-i", "--instant", dest="mode", action="store_const",
                    const="instant", help="Instant (rather than ramping) on.")
    gp.add_argument("-f", "--fast", dest="mode", action="store_const",
                    const="fast", help="Send an Insteon fast on command.")
    sp.add_argument("address", help="Device address or name.")
    sp.add_argument("level", type=int, default=255,
                    help="Level to use for dimmers (0-255)")
    sp.set_defaults(func=device.set)

    #---------------------------------------
    # device.off command
    sp = sub.add_parser("off", help="Turn a device off.")
    sp.add_argument("-q", "--quiet", action="store_true",
                    help="Don't print any command results to the screen.")
    sp.add_argument("-g", "--group", type=int, default=0x01,
                    help="Group (button) number to turn off for multi-button "
                    "devices.")
    sp.add_argument("-r", "--reason", metavar="reason", type=str, default="",
                    help="Reason message to send with the command.  No "
                    "message with use 'command'.")
    gp = sp.add_mutually_exclusive_group()
    gp.add_argument("-i", "--instant", dest="mode", action="store_const",
                    const="instant", help="Instant (rather than ramping) on.")
    gp.add_argument("-f", "--fast", dest="mode", action="store_const",
                    const="fast", help="Send an Insteon fast on command.")
    sp.add_argument("address", help="Device address or name.")
    sp.set_defaults(func=device.off)

    #---------------------------------------
    # device.increment_up command
    sp = sub.add_parser("up", help="Increments a dimmer up.")
    sp.add_argument("-q", "--quiet", action="store_true",
                    help="Don't print any command results to the screen.")
    sp.add_argument("-r", "--reason", metavar="reason", type=str, default="",
                    help="Reason message to send with the command.  No "
                    "message with use 'command'.")
    sp.add_argument("address", help="Device address or name.")
    sp.set_defaults(func=device.increment_up)

    #---------------------------------------
    # device.increment_up command
    sp = sub.add_parser("down", help="Decrements a dimmer up.")
    sp.add_argument("-q", "--quiet", action="store_true",
                    help="Don't print any command results to the screen.")
    sp.add_argument("-r", "--reason", metavar="reason", type=str, default="",
                    help="Reason message to send with the command.  No "
                    "message with use 'command'.")
    sp.add_argument("address", help="Device address or name.")
    sp.set_defaults(func=device.increment_down)

    #---------------------------------------
    # device.scene command
    sp = sub.add_parser("scene", help="Simulate a scene command.")
    sp.add_argument("-q", "--quiet", action="store_true",
                    help="Don't print any command results to the screen.")
    sp.add_argument("-r", "--reason", metavar="reason", type=str, default="",
                    help="Reason message to send with the command.  No "
                    "message with use 'scene'.")
    sp.add_argument("address", help="Device address or name.")
    sp.add_argument("group", help="Group (button) number of the "
                    "scene to trigger (use 1 for single buttons.) "
                    "For modem scenes the group can alternatively be the "
                    "scene name as defined in a scenes.yaml file."
                    )
    sp.add_argument("is_on", type=int, default=1, choices=[0, 1],
                    help="1 to turn the scene on, 0 to turn it off.")
    sp.set_defaults(func=device.scene)

    #---------------------------------------
    # device.pair command
    sp = sub.add_parser("pair", help="Pair a device with the modem.")
    sp.add_argument("-q", "--quiet", action="store_true",
                    help="Don't print any command results to the screen.")
    sp.add_argument("address", help="Device address or name.")
    sp.set_defaults(func=device.pair)

    #---------------------------------------
    # device.pair command
    sp = sub.add_parser("refresh", help="Refresh device/modem state and "
                        "all link database.")
    sp.add_argument("-f", "--force", action="store_true",
                    help="Force the device database to be downloaded.")
    sp.add_argument("-q", "--quiet", action="store_true",
                    help="Don't print any command results to the screen.")
    sp.add_argument("address", help="Device address or name.")
    sp.set_defaults(func=device.refresh)

    #---------------------------------------
    # device.db_add add ctrl/rspdr command
    sp = sub.add_parser("db-add", help="Add the device/modem as the "
                        "controller or responder of another device.  The "
                        "addr1 input sets the device to modify.  Also adds "
                        "the corresponding entry on the linked device unless "
                        "--one-way is set.")
    sp.add_argument("-o", "--one-way", action="store_true",
                    help="Only add the entry on address1.  Otherwise the "
                    "corresponding entry on address2 is also added.")
    sp.add_argument("--no-refresh", action="store_true", default=False,
                    help="Don't refresh the db before adding.  This can "
                    "be dangerous if the device db is out of date.")
    sp.add_argument("-q", "--quiet", action="store_true",
                    help="Don't print any command results to the screen.")
    sp.add_argument("--level", type=int, help="On level (0-255) to use on "
                    "the responder (default is 0xff).")
    sp.add_argument("--ramp", type=int, help="Ramp rate (0-255) to use on "
                    "the responder (default is to use the device default).")
    sp.add_argument("--addr1-data", type=int, nargs=3, metavar="Dn",
                    help="(0-255) 3 element data list to use in addr1.  "
                    "Using wrong values can cause the link to not work (i.e. "
                    "don't use this).")
    sp.add_argument("--addr2-data", type=int, nargs=3, metavar="Dn",
                    help="(0-255) 3 element data list to use in addr2.  "
                    "Using wrong values can cause the link to not work (i.e. "
                    "don't use this).")
    sp.add_argument("addr1", help="Address of the device to update.")
    sp.add_argument("group1", type=int, help="Group (button) number on addr1.")
    sp.add_argument("mode", choices=["ctrl", "resp"],
                    help="'ctrl' for addr1 as controller of addr2.  'resp' "
                    "for addr1 as responder to addr2.")
    sp.add_argument("addr2", help="Address of the device to add to the db.")
    sp.add_argument("group2", type=int, help="Group (button) number on addr2.")
    sp.set_defaults(func=device.db_add)

    #---------------------------------------
    # device.db_del delete ctrl/rspdr command
    sp = sub.add_parser("db-delete", help="Delete an entry in the device/"
                        "modem's all link database with the input address, "
                        "group, and mode.  Also deletes the corresponding "
                        "entry on the linked device unless --one-way is set.")
    sp.add_argument("-o", "--one-way", action="store_true",
                    help="Only delete the modem entries.  Otherwise the "
                    "corresponding entry on the device is also removed.")
    sp.add_argument("--no-refresh", action="store_true", default=False,
                    help="Don't refresh the db before adding.  This can "
                    "be dangerous if the device db is out of date.")
    sp.add_argument("-q", "--quiet", action="store_true",
                    help="Don't print any command results to the screen.")
    sp.add_argument("addr1", help="Address of the device to delete.")
    sp.add_argument("mode", choices=["ctrl", "resp"],
                    help="'ctrl' for addr1 as controller of addr2.  'resp' "
                    "for addr1 as responder to addr2.")
    sp.add_argument("addr2", help="Address of the device to delete from the "
                    "db.")
    sp.add_argument("group", type=int, help="Group (button) number on the "
                    "controller (i.e. the db group number).")
    sp.set_defaults(func=device.db_delete)

    #---------------------------------------
    # device.set_button_led
    sp = sub.add_parser("set-button-led", help="Set the button LED state for "
                        "a KeyPadLinc.")
    sp.add_argument("-q", "--quiet", action="store_true",
                    help="Don't print any command results to the screen.")
    sp.add_argument("address", help="Device address or name.")
    sp.add_argument("group", type=int, help="Group (button) number to set")
    sp.add_argument("is_on", type=int, default=1, choices=[0, 1],
                    help="1 to turn the LED on, 0 to turn it off.")
    sp.set_defaults(func=device.set_button_led)

    #---------------------------------------
    # device.print_db
    sp = sub.add_parser("print-db", help="Print the current device database")
    sp.add_argument("address", help="Device address or name.")
    sp.set_defaults(func=device.print_db)

    #---------------------------------------
    # device.sync
    sp = sub.add_parser("sync", help="Sync the defined scenes with device db")
    sp.add_argument("address", help="Device address or name.")
    sp.add_argument("--run", action="store_true", default=False,
                    help="Perform the actions altering the device db to bring "
                    "it in sync.  If not specified, will perform a dry-run "
                    "which only lists the changes to be made.")
    sp.add_argument("--no-refresh", action="store_true", default=False,
                    help="Don't refresh the db before syncing.  This can "
                    "be dangerous if the device db is out of date.")
    sp.add_argument("-q", "--quiet", action="store_true",
                    help="Don't print any command results to the screen.")
    sp.set_defaults(func=device.sync)

    #---------------------------------------
    # device.import_scenes
    sp = sub.add_parser("import-scenes", help="Import all of the scenes "
                        "defined on the device into the scenes config file.")
    sp.add_argument("address", help="Device address or name.")
    sp.add_argument("--run", action="store_true", default=False,
                    help="Perform the actions altering the scenes config file "
                    " to bring it in sync.  If not specified, will perform a "
                    "dry-run which only lists the changes to be made.")
    sp.add_argument("-q", "--quiet", action="store_true",
                    help="Don't print any command results to the screen.")
    sp.set_defaults(func=device.import_scenes)

    return p.parse_args(args)


#===========================================================================
def main(mqtt_converter=None):
    args = parse_args(sys.argv[1:])

    # Load the configuration file.
    cfg = config.load(args.config)

    topic = cfg.get("mqtt", {}).get("cmd_topic", None)
    if topic:
        args.topic = topic

    return args.func(args, cfg)

#===========================================================================<|MERGE_RESOLUTION|>--- conflicted
+++ resolved
@@ -47,7 +47,6 @@
     sp.set_defaults(func=modem.refresh_all)
 
     #---------------------------------------
-<<<<<<< HEAD
     # modem.sync_all command
     sp = sub.add_parser("sync-all", help="Call sync on all the devices "
                         "in the configuration.")
@@ -73,7 +72,7 @@
     sp.add_argument("-q", "--quiet", action="store_true",
                     help="Don't print any command results to the screen.")
     sp.set_defaults(func=modem.import_scenes_all)
-=======
+
     # modem.get_engine_all command
     sp = sub.add_parser("get-engine-all", help="Call get-engine on the devices "
                         "in the configuration.")
@@ -83,7 +82,6 @@
     sp.add_argument("-q", "--quiet", action="store_true",
                     help="Don't print any command results to the screen.")
     sp.set_defaults(func=modem.get_engine_all)
->>>>>>> ce05bef1
 
     #---------------------------------------
     # modem.factory_reset command

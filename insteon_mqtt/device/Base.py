#===========================================================================
#
# Base device class
#
#===========================================================================
import json
import os.path
from .MsgHistory import MsgHistory
from ..Address import Address
from ..CommandSeq import CommandSeq
from .. import db
from .. import handler
from .. import log
from .. import message as Msg
from .. import util

LOG = log.get_logger()


class Base:
    """Base class for all Insteon devices.

    This class implements the required API for all devices and handles
    functions that are the same for all devices.

    The run_command() method is used for arbitrary remote commanding (via
    MQTT for example).  See the Base.cmd_map attribute for a list of methods
    tha can be called via run_command().  Derived types can extend that
    dictionary to add in their own commands to support.  Using a dictionary
    of the commands allows us to control access to which commands should be
    supported by remote access via MQTT.  If we just looked up the method
    names from the class, then anything could be called via remote message
    which isn't desirable.
    """
    @classmethod
    def from_config(cls, values, protocol, modem, **kwargs):
        """Load all the devices for a specific type from configuration.

        This is called by once for each device type (switch, dimmer, etc)
        that is read in the input configuration yaml file.  It loops over the
        device instances (names+Insteon addressses) and creates an instance
        of the cls type for each one.

        Args:
          cls:  The class type being loaded.  This will be the actual
                derived class type.
          values (list):  The list of configuration entries this device type.
          protocol (Protocol):  The protocol object to use.
          modem (Modem):  The Insteon Modem object to communicate with.
          kwargs:  Optional keyword arguments to pass to the class
                   constructor.

        Returns:
          [cls]:  Returns a list of the created device instances.
        """
        devices = []

        # Loop over the configuration data.
        for config in values:
            # If it's a dict, it's got a nice name set.
            if isinstance(config, dict):
                assert len(config) == 1
                addr, name = next(iter(config.items()))
                if name:
                    name_caps = name
                    name = name.lower()

            # Otherwise it's just the address
            else:
                addr = config
                name = None
                name_caps = None

            # Create the device using the class constructor.  Use kwargs
            # syntax so any extra keyword args don't have to be at the end of
            # the arg list.
            device = cls(protocol=protocol, modem=modem, address=addr,
                         name=name, **kwargs)

            # set the device name with caps in set method to avoid having
            # to modify all constructors just to get back to the base class
            device.name_caps_set(name_caps)
            
            devices.append(device)

        return devices

    #-----------------------------------------------------------------------
    def __init__(self, protocol, modem, address, name=None):
        """Constructor

        This initializes common code for all the device types.  Derived types
        must call this in their constructors.

        Args:
          protocol (Protocol):  The Protocol object used to communicate
                   with the Insteon network.  This is needed to allow the
                   device to send messages to the PLM modem.
          modem (Modem):  The Insteon modem used to find other devices.
          address (Address):  The address of the device.
          name (str):  Nice alias name to use for the device.
        """
        self.protocol = protocol
        self.modem = modem
        self.addr = Address(address)
        self.name = name
        self.name_caps = None   

        # Moving window history of messages that are received from the
        # device.  Used for optimal hop computations.
        self.history = MsgHistory()

        # Make some nice labels to make logging easier.
        self.label = str(self.addr)
        if self.name:
            self.label += " (%s)" % self.name

        self.save_path = modem.save_path
        self.db = db.Device(self.addr, None, self)
        self.load_db()

        # Config db is initiated by Scenes
        self.db_config = None

        # Map (mqtt) commands mapped to methods calls.  These are handled in
        # run_command().  Derived classes can add more commands to the dict
        # to expand the list.  Commands should all be lower case (inputs are
        # lower cased).
        self.cmd_map = {
            'db_add_ctrl_of' : self.db_add_ctrl_of,
            'db_add_resp_of' : self.db_add_resp_of,
            'db_del_ctrl_of' : self.db_del_ctrl_of,
            'db_del_resp_of' : self.db_del_resp_of,
            'print_db' : self.print_db,
            'refresh' : self.refresh,
            'linking' : self.linking,
            'join': self.join,
            'pair' : self.pair,
            'get_flags' : self.get_flags,
            'get_engine' : self.get_engine,
            'get_model' : self.get_model,
            'sync': self.sync,
            'import_scenes': self.import_scenes
            }

        # Device database delta.  The delta tells us if the database is
        # current.  The only way to get this is by sending a refresh message
        # out and getting the response - not by downloading the database.
        self._next_db_delta = None

<<<<<<< HEAD

    #-----------------------------------------------------------------------
    def name_caps_set(self, name_caps):
        """Sets the name of the device including capital letters for 
           nicer identification in home assistant
        """
        # Set method implemented in base so that not all device classes
        # have to change their constructors, just to pass the name around
        self.name_caps = name_caps
=======
        # Define the controller groups that exist on the device as the keys in
        # this map and the handler functions responsible for handling broadcast
        # commands received when these controllers are used as the values.
        # This is also used by pair() to link these controller groups to the
        # modem.  Generally if a device has a responder only group, it does
        # not need to be paired
        self.group_map = {}
>>>>>>> 9630b9fd

    #-----------------------------------------------------------------------
    def clear_db_config(self):
        """Clears and initializes the device config database
        """
        self.db_config = db.Device(self.addr, None, self)

    #-----------------------------------------------------------------------
    def type(self):
        """Return a nice class name for the device.

        Returns:
          str:  Returns the device class name in lower case ('dimmer').
        """
        if hasattr(self, "type_name"):
            return getattr(self, "type_name")

        return self.__class__.__name__.lower()

    #-----------------------------------------------------------------------
    def info_entry(self):
        """Return a JSON dictionary containing information about the device.
        """
        return {str(self.addr) : {
            "type" : self.type(),
            "label" : self.name,
            }}

    #-----------------------------------------------------------------------
    def send(self, msg, msg_handler, high_priority=False, after=None):
        """Send a message to the device.

        This will use the history of messages received from the device to set
        the number of hops to use in the message.

        Args:
          msg (Message):  Output message to write.  This should be an
              instance of a message in the message directory that that starts
              with 'Out'.
          msg_handler (MsgHander): Message handler instance to use when
                      replies to the message are received.  Any message
                      received after we write out the msg are passed to this
                      handler until the handler returns the message.FINISHED
                      flags.
          high_priority (bool):  False to add the message at the end of the
                        queue.  True to insert this message at the start of
                        the queue.
          after (float):  Unix clock time tag to send the message after.
                If None, the message is sent as soon as possible.  Exact time
                is not guaranteed - the message will be send no earlier than
                this.
        """
        if isinstance(msg, Msg.OutStandard):  # handles OutExtended as well
            msg.flags.set_hops(self.history.avg_hops())

        self.protocol.send(msg, msg_handler, high_priority, after)

    #-----------------------------------------------------------------------
    def db_path(self):
        """Return the all link database path.

        This will be the configuration save_path directory and the file name
        will be the modem hex address with a .json suffix.
        """
        return os.path.join(self.save_path, self.addr.hex) + ".json"

    #-----------------------------------------------------------------------
    def load_db(self):
        """Load the all link database from a file.

        The file is stored in JSON format (by save_db()) and has the path
        self.db_path().  If the file doesn't exist, nothing is done.
        """
        # See if the database file exists.
        path = self.db_path()
        self.db.set_path(path)
        if not os.path.exists(path):
            LOG.debug("Device %s db doesn't exist", self.label)
            return

        try:
            LOG.debug("Device %s reading db file", self.label)
            with open(path) as f:
                data = json.load(f)

            self.db = db.Device.from_json(data, path, self)
        except:
            LOG.exception("Error reading file %s", path)
            return

        LOG.info("Device %s database loaded %s entries", self.label,
                 len(self.db))
        LOG.debug("%s", self.db)

    #-----------------------------------------------------------------------
    def print_db(self, on_done):
        """Print the device database to the log UI.

        Args:
          on_done: Finished callback.  This is called when the command has
                   completed.  Signature is: on_done(success, msg, data)
        """
        LOG.ui("%s device database", self.label)
        LOG.ui("%s", self.db)
        on_done(True, "Complete", None)

    #-----------------------------------------------------------------------
    def join(self, on_done=None):
        """Joins the Device to the Modem, Enabling Communication

        Creates the Modem->Device Link that is Necessary for I2CS Devices.

        I2CS devices (Nearly all Insteon devices made since ~2012) will not
        respond to most messages sent to them unless they have a responder
        entry in their db for the device communicating with them.  Older
        devices that use I1 or I2 protocols do not have this limitation.

        This command can be run on any device version.  It will first check
        the engine version and then perform any steps necessary after that
        using the join_seq function.

        Args:
          on_done: Finished callback.  This is called when the command has
                   completed.  Signature is: on_done(success, msg, data)
        """
        LOG.info("Join Device %s", self.addr)

        # Using a sequence so we can pass the on_done function through.
        seq = CommandSeq(self, "Device joined.", on_done, name="JoinSequence")

        # First get the engine version.  This process only works and is
        # necessary on I2CS devices.
        seq.add(self.get_engine)

        # Then run the action joining command which checks to see if anything
        # further is needed.
        seq.add(self._join_device)

        seq.run()

    #-----------------------------------------------------------------------
    def _join_device(self, on_done=None):
        """Pair this device with the modem in both directions.

        This command is only required for I2CS devices.  This function is
        called after get_engine and will only perform a link sequence if the
        engine version requires it.

        Args:
          on_done: Finished callback.  This is called when the command has
                   completed.  Signature is: on_done(success, msg, data)
        """
        if self.db.engine < 0x02:
            on_done = util.make_callback(on_done)
            LOG.info("Device %s is not I2CS, join is unnecessary.", self.addr)
            on_done(True, "Operation Complete.", None)
            return
        else:
            # Build a sequence of calls to do the link.
            seq = CommandSeq(self, "Join Complete", on_done, name="JoinDevice")

            # Put Modem in linking mode first
            seq.add(self.modem.linking)

            # Now put this device in linking mode
            seq.add(self.linking)

            # Finally start the sequence running.
            seq.run()

    #-----------------------------------------------------------------------
    def linking(self, group=0x01, on_done=None):
        """Initiate linking mode on the device.

        This command tells the device to enter linking mode - we get ACK back
        that it did, but unlike the modem, we don't get a message telling us
        what the result is when the linking actually completes.  So there
        needs to be a refresh call made to the device once the linking
        actually finishes.

        This is normally used to link the device to and from the modem.  Once
        that's done, the db_add methods on the device should be used to create
        links to other devices.

        Args:
          group (int):  The group to link when something connects
          on_done: Finished callback.  This is called when the command has
                   completed.  Signature is: on_done(success, msg, data)
        """
        LOG.info("Device %s link mode grp %s", self.label, group)

        # This sends a linking mode command to the device.  As far as I can
        # see, there is no way to cancel it.
        msg = Msg.OutExtended.direct(self.addr, 0x09, group,
                                     bytes([0x00] * 14))
        msg_handler = handler.StandardCmd(msg, self.handle_linking, on_done)
        self.send(msg, msg_handler)

    #-----------------------------------------------------------------------
    def pair(self, on_done=None):
        """Pair the device with the modem.

        This only needs to be called one time.  It will set the device as a
        controller and the modem as a responder so the modem will see group
        broadcasts and report them to us.

        The device must already be a responder to the modem (push set on the
        modem, then set on the device) so we can update it's database.

        Args:
          on_done: Finished callback.  This is called when the command has
                   completed.  Signature is: on_done(success, msg, data)
        """
        LOG.info("Device %s pairing", self.label)

        # Build a sequence of calls to the do the pairing.  This insures each
        # call finishes and works before calling the next one.  We have to do
        # this for device db manipulation because we need to know the memory
        # layout on the device before making changes.
        seq = CommandSeq(self, "Device paired", on_done, name="DevPair")

        # Start with a refresh command - since we're changing the db, it must
        # be up to date or bad things will happen.
        seq.add(self.refresh)

        # Now add the device as the controller of the modem for each of its
        # groups and defined in group_map
        for group in self.group_map:
            seq.add(self.db_add_ctrl_of, group, self.modem.addr, 0x01,
                    refresh=False)

        # Finally start the sequence running.  This will return so the
        # network event loop can process everything and the on_done callbacks
        # will chain everything together.
        seq.run()

    #-----------------------------------------------------------------------
    def refresh(self, force=False, on_done=None):
        """Refresh the current device state and database if needed.

        This sends a ping to the device.  The reply has the current device
        state (on/off, level, etc) and the current db delta value which is
        checked against the current db value.  If the current db is out of
        date, it will trigger a download of the database.

        This will send out an updated signal for the current device status
        whenever possible (like dimmer levels).

        Args:
          force (bool):  If true, will force a refresh of the device database
                even if the delta value matches as well as a re-query of the
                device model information even if it is already known.
          on_done: Finished callback.  This is called when the command has
                   completed.  Signature is: on_done(success, msg, data)
        """
        LOG.info("Device %s cmd: status refresh", self.label)

        # Use a sequence
        seq = CommandSeq(self, "Device refreshed", on_done,
                         name="DeviceRefresh")

        # This sends a refresh ping which will respond w/ the current
        # database delta field.  The handler checks that against the
        # current value.  If it's different, it will send a database
        # download command to the device to update the database.
        msg = Msg.OutStandard.direct(self.addr, 0x19, 0x00)
        msg_handler = handler.DeviceRefresh(self, self.handle_refresh, force,
                                            None, num_retry=3)
        seq.add_msg(msg, msg_handler)

        # If model number is not known, or force true, run get_model
        self.addRefreshData(seq, force)

        # Run all the commands.
        seq.run()

    #-----------------------------------------------------------------------
    def addRefreshData(self, seq, force=False):
        """Add commands to refresh any internal data required.

        The base class uses this update the device catalog ID's and firmware
        if we don't know what they are.

        This is split out of refresh() so derived classes that override
        refresh can also get this information.

        Args:
          seq (CommandSeq): The command sequence to add the command to.
          force (bool):  If true, will force a refresh of the device database
                even if the delta value matches as well as a re-query of the
                device model information even if it is already known.
        """
        # If model number is not known, or force true, run get_model
        if self.db.desc is None or self.db.firmware is None or force:
            seq.add(self.get_model)

    #-----------------------------------------------------------------------
    def get_flags(self, on_done=None):
        """Get the Insteon operational flags field from the device.

        The flags will be passed to the on_done callback as the data field.
        Derived types may do something with the flags by override the
        handle_flags method.

        Args:
          on_done: Finished callback.  This is called when the command has
                   completed.  Signature is: on_done(success, msg, data)
        """
        LOG.info("Device %s cmd: get operation flags", self.label)

        # This sends a refresh ping which will respond w/ the current
        # database delta field.  The handler checks that against the
        # current value.  If it's different, it will send a database
        # download command to the device to update the database.
        msg = Msg.OutStandard.direct(self.addr, 0x1f, 0x00)
        msg_handler = handler.StandardCmd(msg, self.handle_flags, on_done)
        self.send(msg, msg_handler)

    #-----------------------------------------------------------------------
    def get_engine(self, on_done=None):
        """Request the engine version of the device

        The engine version can be i1, i2, or i2cs.  The engine version
        defines what type of messages can be used with a device and the type
        of all link database used by a device.  The version will be passed to
        the callback as the data input.

        Args:
          on_done: Finished callback.  This is called when the command has
                   completed.  Signature is: on_done(success, msg, data)
        """
        LOG.info("Device %s cmd: get engine version", self.label)

        # Send the get_engine_version request.
        msg = Msg.OutStandard.direct(self.addr, 0x0D, 0x00)
        msg_handler = handler.StandardCmdNAK(msg, self.handle_engine, on_done)
        self.send(msg, msg_handler)

    #-----------------------------------------------------------------------
    def get_model(self, on_done=None):
        """Request the (dev_cat, sub_cat, and firmware) data from the device.

        The resulting fields are set into the device db (self.db) for storage
        and later use.

        Args:
          on_done: Finished callback.  This is called when the command has
                   completed.  Signature is: on_done(success, msg, data)
        """
        LOG.info("Device %s cmd: get model", self.label)

        # Send the get_engine_version request.
        msg = Msg.OutStandard.direct(self.addr, 0x10, 0x00)
        msg_handler = handler.BroadcastCmdResponse(msg, self.handle_model,
                                                   on_done)
        self.send(msg, msg_handler)

    #-----------------------------------------------------------------------
    def sync(self, dry_run=True, refresh=True, sequence=None, on_done=None):
        """Syncs the links on the device.

        This will add, remove, and fix links on the device to ensure that the
        device matches the links that are defined in the scenes config.

        WARNING: If you have no links defined in your scenes config, this will
        erase all links except the links created by the 'join' and 'pair'
        commands.

        It is recommended that you perform a 'dry_run' command first to
        see what changes would be made to this device.

        In the future an 'import_links' command will be added which will allow
        for manually created links to be added to the scenes config.

        Args:
          dry_run: (Boolean) Logs the actions that would be completed by the
                   'sync' command, but does not actually perform any actions.
                   Default: True
          refresh: (Boolean) performs a device refresh before syncing.
                   Default: True
          sequence: (CommandSeq) Sequence entries will be added onto this
                   sequence.  If None, will create and execute a new sequence.
          on_done: Finished callback.  This is called when the command has
                   completed.  Signature is: on_done(success, msg, data)
        """
        dry_run_text = ''
        if dry_run:
            dry_run_text = '- DRY RUN'
        on_done = util.make_callback(on_done)
        LOG.info("Device %s cmd: sync", self.label)

        # Prepare command sequence
        if sequence is not None:
            seq = sequence
        else:
            seq = CommandSeq(self, "Sync complete", on_done,
                             error_stop=False, name="DeviceSync")

        if refresh:
            LOG.ui("Performing DB Refresh of %s device", self.label)
            seq.add(self.refresh)
            seq.add(self.sync, dry_run, refresh=False, sequence=sequence)
        else:
            LOG.ui("Syncing %s device %s", self.label, dry_run_text)
            # Perform diff after refresh if asked for
            diff = self.db_config.diff(self.db)

            if len(diff.del_entries) > 0 or len(diff.add_entries) > 0:
                for entry in diff.del_entries:
                    seq.add(self._sync_del, entry, dry_run)
                for entry in diff.add_entries:
                    seq.add(self._sync_add, entry, dry_run)
            else:
                LOG.ui("  No changes necessary.")

        if sequence is None:
            seq.run()
        else:
            on_done(True, "Sync Complete", None)

    #-----------------------------------------------------------------------
    def _sync_del(self, entry, dry_run, on_done=None):
        '''Deletes a link on the device with a Log UI Message

        Used by sync() so that messages are displayed in a logical fashion
        '''
        if dry_run:
            LOG.ui("  Would Delete %s:", entry)
            on_done(True, None, None)
        else:
            LOG.ui("  Deleting %s:", entry)
            self.db.delete_on_device(entry, on_done=on_done)

    #-----------------------------------------------------------------------
    def _sync_add(self, entry, dry_run, on_done=None):
        ''' Adds a link to the device with a Log UI Message

        Used by sync() so that messages are displayed in a logical fashion
        '''
        if dry_run:
            LOG.ui("  Would Add %s:", entry)
            on_done(True, None, None)
        else:
            LOG.ui("  Adding %s:", entry)
            self.db.add_on_device(entry.addr, entry.group,
                                  entry.is_controller, entry.data,
                                  on_done=on_done)

    #-----------------------------------------------------------------------
    def import_scenes(self, dry_run=True, save=True, on_done=None):
        """Imports Scenes Defined on the Device into the Scenes Config.

        Any scene present on the device, but not defined in the Scenes Config
        will be added to the Scenes Config.  This will only add definitions,
        it will not remove them.  It is overly optimistic and will add a
        scene even when only half the the link pair is defined as well as
        when a scene is linked to an unknown device.

        WARNING: There is no way to ensure that the newly created scenes
        match the style and formatting that you may have adopted for your
        Scenes Config file.

        It is recommended that you perform a 'dry_run' command first to
        see what changes would be made to Scenes Config.

        Args:
          dry_run: (Boolean) Logs the actions that would be completed by the
                   'import_scenes' command, but does not actually perform any
                   actions. Default: True
          save:    (Boolean) If true will save the resulting scenes to disk if
                    dry-run is also True.  Not meant to be used by a user, is
                    used by import_scenes_all.
          on_done: Finished callback.  This is called when the command has
                   completed.  Signature is: on_done(success, msg, data)
        """
        on_done = util.make_callback(on_done)
        dry_run_text = ''
        changes = False
        if dry_run:
            dry_run_text = '- DRY RUN'
        LOG.info("Device %s cmd: import_scenes", self.label)
        LOG.ui("Importing Scenes from %s device %s", self.label, dry_run_text)

        diff = self.db.diff(self.db_config)

        # Import only cares about adding entries, ignore deletes
        if len(diff.add_entries) > 0:
            LOG.ui("  Adding the following scenes %s:", dry_run_text)
            for entry in diff.add_entries:
                LOG.ui("    %s", entry)
                if not dry_run:
                    self.modem.scenes.add_or_update(self, entry)
                    changes = True
        else:
            LOG.ui("  No changes necessary.")
        if changes and save:
            self.modem.scenes.save()
        # No matter what, repopulate db_configs so that we can skip importing
        # the other half of a link
        self.modem.scenes.populate_scenes()
        LOG.ui("Import Scenes Done.")
        on_done(True, "Import Scenes Done.", None)

    #-----------------------------------------------------------------------
    def db_add_ctrl_of(self, local_group, remote_addr, remote_group,
                       two_way=True, refresh=True, on_done=None,
                       local_data=None, remote_data=None):
        """Add the device as a controller of another device.

        This updates the devices's all link database to show that the device
        is controlling another Insteon device.  If two_way is True, the
        corresponding responder link on the other device is also created.
        This two-way link is required for the other device to accept commands
        from this device.

        The 3 byte data entry is usually (on_level, ramp_rate, unused) where
        those values are 1 byte (0-255) values but those fields are device
        dependent.

        The optional callback has the signature:
            on_done(bool success, str message, entry)

        - success is True if both commands worked or False if any failed.
        - message is a string with a summary of what happened.  This is used
          for user interface responses to sending this command.
        - entry is the db.DeviceEntry that was updated.

        Args:
          local_group (int):  The device group to use as the scene number.
          remote_addr (Address):  The address of the device to control.
          remote_group (int):  The group on the remote address to control.
          two_way (bool):  If True, after creating the controller link on the
                  device, a responder link is created on the remote device
                  to form the required pair of entries.
          refresh (bool):  If True, call refresh before changing the db.
          on_done:  Finished callback.  This is called when the command has
                    completed.  Signature is: on_done(success, msg, data)
          local_data (bytes[3]):  The local 3 byte data array to set on the
                     this db entry.  If this is None, it will be assigned
                     automatically.
          remote_data (bytes[3]):  The remote 3 byte data array to set on the
                      remote device.  If this is None, it will be assigned
                      automatically.
        """
        is_controller = True
        self._db_update(local_group, is_controller, remote_addr, remote_group,
                        two_way, refresh, on_done, local_data, remote_data)

    #-----------------------------------------------------------------------
    def db_add_resp_of(self, local_group, remote_addr, remote_group,
                       two_way=True, refresh=True, on_done=None,
                       local_data=None, remote_data=None):
        """Add the device as a responder of another device.

        This updates the devices's all link database to show that the device
        is responding to another Insteon device.  If two_way is True, the
        corresponding controller link on the other device is also created.
        This two-way link is required for the other device to accept commands
        from this device.

        The 3 byte data entry is usually (on_level, ramp_rate, unused) where
        those values are 1 byte (0-255) values but those fields are device
        dependent.

        The optional callback has the signature:
            on_done(bool success, str message, entry)

        - success is True if both commands worked or False if any failed.
        - message is a string with a summary of what happened.  This is used
          for user interface responses to sending this command.
        - entry is the db.DeviceEntry that was updated.

        Args:
          local_group (int):  The group to use as the scene number.
          remote_addr (Address):  The address of the device to respond to.
          remote_group (int):  The group on the remote address to respond to.
          two_way (bool):  If True, after creating the responder link on the
                  device, a controller link is created on the remote device
                  to form the required pair of entries.
          refresh (bool):  If True, call refresh before changing the db.
          on_done:  Finished callback.  This is called when the command has
                    completed.  Signature is: on_done(success, msg, data)
          local_data (bytes[3]):  The local 3 byte data array to set on the
                     device db entry.  If this is None, it will be assigned
                     automatically.
          remote_data (bytes[3]):  The remote 3 byte data array to set on the
                      remote device.  If this is None, it will be assigned
                      automatically.
        """
        is_controller = False
        self._db_update(local_group, is_controller, remote_addr, remote_group,
                        two_way, refresh, on_done, local_data, remote_data)

    #-----------------------------------------------------------------------
    def db_del_ctrl_of(self, addr, group, two_way=True, refresh=True,
                       on_done=None):
        """Delete the device as a controller of another device.

        This updates the devices's all link database to remove a record where
        the device is controlling another device.  If two_way is True, the
        corresponding responder link on the device is also remove.

        The optional callback has the signature:
            on_done(bool success, str message, entry)

        - success is True if both commands worked or False if any failed.
        - message is a string with a summary of what happened.  This is used
          for user interface responses to sending this command.
        - entry is the db.DeviceEntry that was removed.

        If the requested record doesn't exist, it's considered an error and
        on_done is called with success=False.

        Args:
          addr (Address):  The remote device address to delete on the modem.
          group (int):  The group on the device to delete the link for.
          two_way (bool):  If True, after deleting the controller link on the
                  device, the responder link is deleted on the remote device
                  to clean up the pair of entries.
          refresh (bool):  If True, call refresh before changing the db.
          on_done:  Finished callback.  This is called when the command has
                    completed.  Signature is: on_done(success, msg, data)
        """
        # Call with is_controller=True
        self._db_delete(addr, group, True, two_way, refresh, on_done)

    #-----------------------------------------------------------------------
    def db_del_resp_of(self, addr, group, two_way=True, refresh=True,
                       on_done=None):
        """Delete the device as a responder of another device.

        This updates the device's all link database to remove a record where
        the modem is responding to another device.  If two_way is True, the
        corresponding controller link on the device is also remove.

        The optional callback has the signature:
            on_done(bool success, str message, entry)

        - success is True if both commands worked or False if any failed.
        - message is a string with a summary of what happened.  This is used
          for user interface responses to sending this command.
        - entry is the db.DeviceEntry that was removed.

        If the requested record doesn't exist, it's considered an error and
        on_done is called with success=False.

        Args:
          addr (Address):  The remote device address to delete on the modem.
          group (int):  The group on the device to delete the link for.
          two_way (bool):  If True, after deleting the responder link on the
                  device, the controller link is deleted on the remote device
                  to clean up the pair of entries.
          refresh (bool):  If True, call refresh before changing the db.
          on_done:  Finished callback.  This is called when the command has
                    completed.  Signature is: on_done(success, msg, data)
        """
        # Call with is_controller=False
        self._db_delete(addr, group, False, two_way, refresh, on_done)

    #-----------------------------------------------------------------------
    def link_data(self, is_controller, group, data=None):
        """Create default device 3 byte link data.

        This is the 3 byte field (D1, D2, D3) stored in the device database
        entry.  This varies by device type.  These "base" settings are present
        on on/off (non-dimming) devices.  This function can and should be
        overwritten by other specialized devices.

        For controllers, the default fields are:
           D1: number of retries (0x03)
           D2: unknown (0x00)
           D3: the group number on the local device (0x01)

        For responders, the default fields are:
           D1: on level for switches and dimmers (0xff)
           D2: ramp rate, not used on base devices (0x00)
           D3: the group number on the local device (0x01)

        Args:
          is_controller (bool):  True if the device is the controller, false
                        if it's the responder.
          group (int):  The group number of the controller button or the
                group number of the responding button.
          data (bytes[3]):  Optional 3 byte data entry.  If this is None,
               defaults are returned.  Otherwise it must be a 3 element list.
               Any element that is not None is replaced with the default.

        Returns:
          bytes[3]:  Returns a list of 3 bytes to use as D1,D2,D3.
        """
        # Most of this is from looking through Misterhouse bug reports.
        if is_controller:
            defaults = [0x03, 0x00, 0x01]

        # Responder data is always link dependent.  Since nothing was given,
        # assume the user wants to turn the device on (0xff).
        else:
            defaults = [0xff, 0x00, 0x01]

        # For each field, use the input if not -1, else the default.
        return util.resolve_data3(defaults, data)

    #-----------------------------------------------------------------------
    def link_data_to_pretty(self, is_controller, data):
        """Converts Link Data1-3 to Human Readable Attributes

        This takes a list of the data values 1-3 and returns a dict with
        the human readable attibutes as keys and the human readable values
        as values.

        For base devices, this doesn't do anything.  So the return values will
        simply match the passed values.  Howevever, this function is meant
        to be overridded by specialized devices, look at the dimmer module
        for an example.

        Args:
          is_controller (bool):  True if the device is the controller, false
                        if it's the responder.
          data (list[3]):  List of three data values.

        Returns:
          list[3]:  list, containing a dict of the human readable values
        """
        # For the base devices this does nothing
        return [{'data_1': data[0]}, {'data_2': data[1]}, {'data_3': data[2]}]

    #-----------------------------------------------------------------------
    def link_data_from_pretty(self, is_controller, data):
        """Converts Link Data1-3 from Human Readable Attributes

        This takes a dict of the human readable attributes as keys and their
        associated values and returns a list of the data1-3 values.

        For base devices, this doesn't do anything.  So the return values will
        simply match the passed values.  Howevever, this function is meant
        to be overridded by specialized devices, look at the dimmer module
        for an example

        Args:
          is_controller (bool):  True if the device is the controller, false
                        if it's the responder.
          data (dict[3]):  Dict of three data values.

        Returns:
          list[3]:  List of Data1-3 values
        """
        # For the base devices this does nothing
        data_1 = None
        if 'data_1' in data:
            data_1 = data['data_1']
        data_2 = None
        if 'data_2' in data:
            data_2 = data['data_2']
        data_3 = None
        if 'data_3' in data:
            data_3 = data['data_3']
        return [data_1, data_2, data_3]

    #-----------------------------------------------------------------------
    def run_command(self, **kwargs):
        """Run arbitrary commands.

        Commands are input as a dictionary:
          { 'cmd' : 'COMMAND', ...args }

        where COMMAND is the command name and any additional arguments to the
        command are other dictionary keywords.  To find the arguments to
        pass, see the method being called for it's argument list.  See the
        class docs for a list of valid commands.

        Derived types may add their own commands to the self.cmd_map
        dictionary for dispatch.
        """
        cmd = kwargs.pop('cmd', None)
        if not cmd:
            LOG.error("Invalid command sent to device %s.  No 'cmd' "
                      "keyword: %s", self.label, kwargs)
            return

        # Look up the command method name in the command map dictionary.
        cmd = cmd.lower().strip()
        func = self.cmd_map.get(cmd, None)
        if not func:
            LOG.error("Invalid command sent to device %s '%s'.  Input cmd "
                      "'%s' not valid.  Valid commands: %s", self.label,
                      self.name, cmd, self.cmd_map.keys())
            return

        # Call the command function with any remaining arguments.
        try:
            func(**kwargs)
        except:
            LOG.exception("Invalid command inputs to device %s'.  Input cmd "
                          "%s with args: %s", self.label, cmd, str(kwargs))

    #-----------------------------------------------------------------------
    def handle_received(self, msg):
        """Receives incoming message notifications from protocol

        This is called for every standard and extended message that is read
        from the modem from this device.  This is only used to track the hop
        distance from the modem to each device and isn't used for general
        message handling.

        It extracts the number of hops that occurred and uses that to create
        a moving average of the distance to the device so that outbound
        messages can set the maximum hop value for the most efficient
        transfers.

        Args:
          msg (Msg.InpStandard, Msg.InpExtended):  The message that arrived.
        """
        self.history.add(msg)

    #-----------------------------------------------------------------------
    def handle_refresh(self, msg):
        """Handle replies to the refresh command.

        The refresh command reply will contain the current device state in
        cmd2 and this updates the device with that value.

        Args:
          msg (message.InpStandard):  The refresh message reply.  The current
              device state is in the msg.cmd2 field.
        """
        # Do nothing - derived types can override this if they have
        # state to extract and update.
        pass

    #-----------------------------------------------------------------------
    def handle_flags(self, msg, on_done):
        """Handle replies to the get_flags command.

        The refresh command reply will contain the current device state in
        cmd2 and this updates the device with that value.

        Args:
          msg (message.InpStandard):  The get_flags message reply.  The current
              flags are in msg.cmd2.
          on_done:  Finished callback.  This is called when the command has
                    completed.  Signature is: on_done(success, msg, data)
        """
        LOG.ui("Device %s operating flags: %s", self.addr,
               "{:08b}".format(msg.cmd2))
        on_done(True, "Operation complete", msg.cmd2)

    #-----------------------------------------------------------------------
    def handle_engine(self, msg, on_done):
        """Handle replies to the get engine command.

        The engine command reply will contain the device engine version in
        cmd2 and this updates the device with that value.

        Args:
          msg (message.InpStandard):  The engine message reply.  The engine
              version state is in the msg.cmd2 field.
          on_done:  Finished callback.  This is called when the command has
                    completed.  Signature is: on_done(success, msg, data)
        """
        ver_num = 0x00
        if msg.flags.type == Msg.Flags.Type.DIRECT_NAK:
            # If we get a NAK it is almost certainly because this is an I2CS
            # device that lacks a responder link.
            ver_num = 0x02
            LOG.debug("Device %s sent NAK to get engine: %s", self.addr,
                      msg.cmd2)
        else:
            ver_num = msg.cmd2

        self.db.set_engine(ver_num)

        labels = {0 : "i1", 1 : "i2", 2 : "i2c"}
        version = labels.get(msg.cmd2, "Unknown, using I2CS")
        LOG.ui("Device %s engine version: %s", self.addr, version)
        on_done(True, "Operation complete", msg.cmd2)

    #-----------------------------------------------------------------------
    def handle_model(self, msg, on_done):
        """Handle the broadcast reply to the get model command.

        The to address of the broadcast reply contains the dev_cat, sub_cat,
        and firmware

        Args:
          msg (message.InpStandard):  The id request broadcast response.
          on_done:  Finished callback.  This is called when the command has
                    completed.  Signature is: on_done(success, msg, data)
        """
        if msg.cmd1 == 0x01 or msg.cmd1 == 0x02:
            dev_cat, sub_cat = msg.to_addr.ids[0], msg.to_addr.ids[1]
            firmware = msg.to_addr.ids[2]
            self.db.set_info(dev_cat, sub_cat, firmware)
            LOG.ui("Device %s received model information: %s firmware: %#x",
                   self.addr, self.db.desc, firmware)
            on_done(True, "Operation complete", None)
        else:
            LOG.debug("Device %s get_model response with wrong cmd %s",
                      self.addr, msg.cmd1)
            on_done(False, "Operation failed - wrong cmd", None)

    #-----------------------------------------------------------------------
    def handle_broadcast(self, msg):
        """Handle broadcast messages from this device.

        The broadcast message from a device is sent when the device is
        triggered.  The message has the group ID in it, this uses the class
        attribute group_map to map the group to the handler that should process
        the message.  This handler should be prepared to receive both broadcast
        messages and CmdType.LINK_CLEANUP_REPORT messages as well. The handler
        should likely pass all valid broadcast commands to
        update_linked_devices() so that the associated devices can be updated.

        Args:
          msg (InpStandard): Broadcast message from the device.
        """
        # Find the callback for this group and run that.
        msg_handler = self.group_map.get(msg.group, None)
        if msg_handler:
            msg_handler(msg)
        else:
            LOG.warning("Device %s has no handler for broadcast group %s",
                        self.label, msg.group)

    #-----------------------------------------------------------------------
    def update_linked_devices(self, msg):
        """Update the state of linked devices from broadcast message

        For each device that is in the group (as a reponsder), we'll call
        handle_group_cmd() on that device to trigger it.  This way all the
        devices in the group are updated to the correct values when we see
        the broadcast message.

        Args:
          msg (InpStandard): Broadcast message from the device.
        """
        # This will find all the devices we're the controller of for this
        # group and call their handle_group_cmd() methods to update their
        # states since they will have seen the group broadcast and updated
        # (without sending anything out).
        group = msg.group

        responders = self.db.find_group(group)
        LOG.debug("Found %s responders in group %s", len(responders), group)
        LOG.debug("Group %s -> %s", group, [i.addr.hex for i in responders])

        # For each device that we're the controller of call it's handler for
        # the broadcast message.
        for elem in responders:
            device = self.modem.find(elem.addr)
            if device:
                LOG.info("%s broadcast to %s for group %s", self.label,
                         device.addr, group)
                device.handle_group_cmd(self.addr, msg)
            else:
                LOG.info("%s broadcast - device %s is not in config.",
                         self.label, elem.addr)

    #-----------------------------------------------------------------------
    def handle_group_cmd(self, addr, msg):
        """Respond to a group command for this device.

        This is called when this device is a responder to a scene.  The
        device should look up the responder entry for the group in it's all
        link database and update it's state accordingly.

        Args:
          addr (Address):  The device that sent the message.  This is the
               controller in the scene.
          msg (InpStandard):  Broadcast message from the device.  Use
              msg.group to find the group and msg.cmd1 for the command.
        """
        # Default implementation - derived classes should specialize this.
        LOG.info("Device %s ignoring group cmd - not implemented", self.label)

    #-----------------------------------------------------------------------
    def handle_linking(self, msg, on_done=None):
        """Respond to a linking command for this device.

        This is called when we get a response to the linking command.  It
        will trigger on_done with either a success or failure flag set.

        Args:
          msg (InpStandard):  The linking response message.
          on_done: Finished callback.  This is called when the command has
                   completed.  Signature is: on_done(success, msg, data)
        """
        on_done = util.make_callback(on_done)
        on_done(True, "Entered linking mode", None)

    #-----------------------------------------------------------------------
    def _db_update(self, local_group, is_controller, remote_addr, remote_group,
                   two_way, refresh, on_done, local_data, remote_data):
        """Update the device database.

        See db_add_ctrl_of() or db_add_resp_of() for docs.
        """
        # Find the remote device.  Update addr since the input may be a name.
        remote = self.modem.find(remote_addr)
        if remote:
            remote_addr = remote.addr

        # If don't have an entry for this device, we can't sent it commands.
        if two_way and not remote:
            LOG.ui("Device db add %s can't find remote device %s.  "
                   "Link will be only one direction",
                   util.ctrl_str(is_controller), remote_addr)

        seq = CommandSeq(self, "Device db update complete", on_done,
                         name="DeviceDBUpdate")

        # Check for a db update - otherwise we could be out of date and not
        # know it in which case the memory addresses to add the record in
        # will be wrong.
        if refresh:
            seq.add(self.refresh)

        # Get the data array to use.  See Github issue #7 for discussion.
        # Use the bytes() cast here so we can take a list as input.
        local_data = self.link_data(is_controller, local_group, local_data)

        # Group number in the db is the group number of the controller since
        # that's the group number in the broadcast message we'll receive.
        db_group = local_group
        if not is_controller:
            db_group = remote_group

        # Create a new database entry for the device and send it.
        seq.add(self.db.add_on_device, remote_addr, db_group,
                is_controller, local_data)

        # For two way commands, insert a callback so that when the modem
        # command finishes, it will send the next command to the device.
        # When that finishes, it will run the input callback.
        if two_way and remote:
            two_way = False
            on_done = None
            if is_controller:
                seq.add(remote.db_add_resp_of, remote_group, self.addr,
                        local_group, two_way, refresh, local_data=remote_data)
            else:
                seq.add(remote.db_add_ctrl_of, remote_group, self.addr,
                        local_group, two_way, refresh, local_data=remote_data)

        # Start the command sequence.
        seq.run()

    #-----------------------------------------------------------------------
    def _db_delete(self, addr, group, is_controller, two_way, refresh,
                   on_done):
        """Delete an entry in the device database.

        See db_add_ctrl_of() or db_add_resp_of() for docs.
        """
        # Find the remote device.  Update addr since the input may be a name.
        remote = self.modem.find(addr)
        if remote:
            addr = remote.addr

        # If don't have an entry for this device, we can't sent it commands
        if two_way and not remote:
            LOG.ui("Device db delete %s can't find remote device %s.  "
                   "Link will be only deleted one direction",
                   util.ctrl_str(is_controller), addr)

        # Find the database entry being deleted.
        entry = self.db.find(addr, group, is_controller)
        if not entry:
            LOG.warning("Device %s delete no match for %s grp %s %s",
                        self.label, addr, group, util.ctrl_str(is_controller))
            on_done(False, "Entry doesn't exist", None)
            return

        seq = CommandSeq(self, "Delete complete", on_done, name="DeviceDBDel")

        # Check for a db update - otherwise we could be out of date and not
        # know it in which case the memory addresses to add the record in
        # will be wrong.
        if refresh:
            seq.add(self.refresh)

        seq.add(self.db.delete_on_device, entry)

        # For two way commands, insert a callback so that when the modem
        # command finishes, it will send the next command to the device.
        # When that finishes, it will run the input callback.
        if two_way and remote:
            if is_controller:
                seq.add(remote.db_del_resp_of, self.addr, group, two_way=False)
            else:
                seq.add(remote.db_del_ctrl_of, self.addr, group, two_way=False)

        # Start running the commands.
        seq.run()

    #-----------------------------------------------------------------------<|MERGE_RESOLUTION|>--- conflicted
+++ resolved
@@ -148,17 +148,7 @@
         # out and getting the response - not by downloading the database.
         self._next_db_delta = None
 
-<<<<<<< HEAD
-
-    #-----------------------------------------------------------------------
-    def name_caps_set(self, name_caps):
-        """Sets the name of the device including capital letters for 
-           nicer identification in home assistant
-        """
-        # Set method implemented in base so that not all device classes
-        # have to change their constructors, just to pass the name around
-        self.name_caps = name_caps
-=======
+
         # Define the controller groups that exist on the device as the keys in
         # this map and the handler functions responsible for handling broadcast
         # commands received when these controllers are used as the values.
@@ -166,7 +156,15 @@
         # modem.  Generally if a device has a responder only group, it does
         # not need to be paired
         self.group_map = {}
->>>>>>> 9630b9fd
+
+    #-----------------------------------------------------------------------
+    def name_caps_set(self, name_caps):
+        """Sets the name of the device including capital letters for 
+           nicer identification in home assistant
+        """
+        # Set method implemented in base so that not all device classes
+        # have to change their constructors, just to pass the name around
+        self.name_caps = name_caps
 
     #-----------------------------------------------------------------------
     def clear_db_config(self):

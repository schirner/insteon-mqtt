--- conflicted
+++ resolved
@@ -1,4 +1,3 @@
-<<<<<<< HEAD
 #===========================================================================
 #
 # MQTT thermostat sensor device
@@ -514,521 +513,4 @@
         elif 'temp_c' in data:
             self.device.cool_sp_command(data['temp_c'])
         else:
-            LOG.error("Unknown thermostat cool setpoint %s.", data)
-=======
-#===========================================================================
-#
-# MQTT thermostat sensor device
-#
-#===========================================================================
-from .. import log
-from .. import device as IDev
-from .MsgTemplate import MsgTemplate
-
-LOG = log.get_logger()
-
-
-class Thermostat:
-    """MQTT Thermostat object.
-
-    This class links an Insteon Thermostat object to MQTT.  Any
-    change in the Insteon device will trigger an MQTT message.
-    """
-    def __init__(self, mqtt, device):
-        """Constructor
-
-        Args:
-          mqtt:    (Mqtt) the main MQTT interface object.
-          device:  The insteon thermostat device object.
-        """
-        self.mqtt = mqtt
-        self.device = device
-
-        # Set up the default templates for the MQTT messages and payloads.
-        # Templates for states
-        self.ambient_temp = MsgTemplate(
-            topic='insteon/{{address}}/ambient_temp',
-            payload='{"temp_f" : {{temp_f}}, "temp_c" : {{temp_c}}}',
-            )
-        self.fan_state = MsgTemplate(
-            topic='insteon/{{address}}/fan_state',
-            payload='{{fan_mode}}',
-            )
-        self.mode_state = MsgTemplate(
-            topic='insteon/{{address}}/mode_state',
-            payload='{{mode}}',
-            )
-        self.cool_sp_state = MsgTemplate(
-            topic='insteon/{{address}}/cool_sp_state',
-            payload='{"temp_f" : {{temp_f}}, "temp_c" : {{temp_c}}}',
-            )
-        self.heat_sp_state = MsgTemplate(
-            topic='insteon/{{address}}/heat_sp_state',
-            payload='{"temp_f" : {{temp_f}}, "temp_c" : {{temp_c}}}',
-            )
-        self.humid_state = MsgTemplate(
-            topic='insteon/{{address}}/humid_state',
-            payload='{{humid}}',
-            )
-        self.status_state = MsgTemplate(
-            topic='insteon/{{address}}/status_state',
-            payload='{{status}}',
-            )
-        self.hold_state = MsgTemplate(
-            topic='insteon/{{address}}/hold_state',
-            payload='{{hold_str}}',
-            )
-        self.energy_state = MsgTemplate(
-            topic='insteon/{{address}}/energy_state',
-            payload='{{energy_str}}',
-            )
-
-        # Templates for Commands
-        self.mode_command = MsgTemplate(
-            topic='insteon/{{address}}/mode_command',
-            payload='{ "cmd" : "{{value.lower()}}" }',
-            )
-        self.fan_command = MsgTemplate(
-            topic='insteon/{{address}}/fan_command',
-            payload='{ "cmd" : "{{value.lower()}}" }',
-            )
-        self.heat_sp_command = MsgTemplate(
-            topic='insteon/{{address}}/heat_sp_command',
-            payload='{ "temp_f" : {{value}} }',
-            )
-        self.cool_sp_command = MsgTemplate(
-            topic='insteon/{{address}}/cool_sp_command',
-            payload='{ "temp_f" : {{value}} }',
-            )
-
-        # Receive notifications from the Insteon device when it changes.
-        device.signal_ambient_temp_change.connect(self.handle_ambient_temp_change)
-        device.signal_fan_mode_change.connect(self.handle_fan_mode_change)
-        device.signal_mode_change.connect(self.handle_mode_change)
-        device.signal_cool_sp_change.connect(self.handle_cool_sp_change)
-        device.signal_heat_sp_change.connect(self.handle_heat_sp_change)
-        device.signal_ambient_humid_change.connect(self.handle_ambient_humid_change)
-        device.signal_status_change.connect(self.handle_status_change)
-        device.signal_hold_change.connect(self.handle_hold_change)
-        device.signal_energy_change.connect(self.handle_energy_change)
-
-    #-----------------------------------------------------------------------
-    def load_config(self, config, qos=None):
-        """Load values from a configuration data object.
-
-        Args:
-          config:   The configuration dictionary to load from.  The object
-                    config is stored in config['thermostat'].
-          qos:      The default quality of service level to use.
-        """
-        data = config.get("thermostat", None)
-        if not data:
-            return
-
-        # Update the MQTT topics and payloads from the config file.
-        self.ambient_temp.load_config(data, 'ambient_temp_topic',
-                                      'ambient_temp_payload', qos)
-        self.fan_state.load_config(data, 'fan_state_topic',
-                                   'fan_state_payload', qos)
-        self.mode_state.load_config(data, 'mode_state_topic',
-                                    'mode_state_payload', qos)
-        self.cool_sp_state.load_config(data, 'cool_sp_state_topic',
-                                       'cool_sp_state_payload', qos)
-        self.heat_sp_state.load_config(data, 'heat_sp_state_topic',
-                                       'heat_sp_state_payload', qos)
-        self.humid_state.load_config(data, 'humid_state_topic',
-                                     'humid_state_payload', qos)
-        self.status_state.load_config(data, 'status_state_topic',
-                                      'status_state_payload', qos)
-        self.hold_state.load_config(data, 'hold_state_topic',
-                                    'hold_state_payload', qos)
-        self.energy_state.load_config(data, 'energy_state_topic',
-                                      'energy_state_payload', qos)
-        self.mode_command.load_config(config, 'mode_command_topic',
-                                      'mode_command_payload', qos)
-        self.fan_command.load_config(config, 'fan_command_topic',
-                                     'fan_command_payload', qos)
-        self.heat_sp_command.load_config(config, 'heat_sp_command_topic',
-                                         'heat_sp_command_payload', qos)
-        self.cool_sp_command.load_config(config, 'cool_sp_command_topic',
-                                         'cool_sp_command_payload', qos)
-
-    #-----------------------------------------------------------------------
-    def subscribe(self, link, qos):
-        """Subscribe to any MQTT topics the object needs.
-
-        Args:
-          link:   The MQTT network client to use.
-          qos:    The quality of service to use.
-        """
-        topic = self.mode_command.render_topic(self.template_data())
-        link.subscribe(topic, qos, self.handle_mode_command)
-
-        topic = self.fan_command.render_topic(self.template_data())
-        link.subscribe(topic, qos, self.handle_fan_command)
-
-        topic = self.heat_sp_command.render_topic(self.template_data())
-        link.subscribe(topic, qos, self.handle_heat_sp_command)
-
-        topic = self.cool_sp_command.render_topic(self.template_data())
-        link.subscribe(topic, qos, self.handle_cool_sp_command)
-
-    #-----------------------------------------------------------------------
-    def unsubscribe(self, link):
-        """Unsubscribe to any MQTT topics the object was subscribed to.
-
-        Args:
-          link:   The MQTT network client to use.
-        """
-        topic = self.mode_command.render_topic(self.template_data())
-        self.mqtt.unsubscribe(topic)
-
-        topic = self.fan_command.render_topic(self.template_data())
-        self.mqtt.unsubscribe(topic)
-
-        topic = self.heat_sp_command.render_topic(self.template_data())
-        self.mqtt.unsubscribe(topic)
-
-        topic = self.cool_sp_command.render_topic(self.template_data())
-        self.mqtt.unsubscribe(topic)
-
-    #-----------------------------------------------------------------------
-    def template_data(self):
-        """Provides the data common to all templates
-
-        Returns:
-          (str) A json string of the data.
-        """
-        data = {
-            "address" : self.device.addr.hex,
-            "name" : self.device.name if self.device.name
-                     else self.device.addr.hex
-            }
-
-        return data
-
-    #-----------------------------------------------------------------------
-    def handle_ambient_temp_change(self, device, temp_c):
-        """Posts to mqtt changes in ambient temperature
-
-        This is triggered via signal when the ambient temp changes.
-
-        Args:
-          device:    (device.Base) The Insteon device that changed.
-          temp_c:    the temp in Celsius.
-        """
-        LOG.info("MQTT received temp change %s = %s C", device.label,
-                 temp_c)
-
-        # Set up the variables that can be used in the templates.
-        data = {
-            "temp_c": temp_c,
-            "temp_f": round((temp_c * 9) / 5 + 32, 1)
-            }
-        data.update(self.template_data())
-
-        # Publish topic
-        self.ambient_temp.publish(self.mqtt, data)
-
-    #-----------------------------------------------------------------------
-    def handle_fan_mode_change(self, device, fan_mode):
-        """Posts to mqtt changes in fan mode
-
-        This is triggered via signal when the fan mode change.
-
-        Args:
-          device:    (device.Base) The Insteon device that changed.
-          fan_mode:  Thermostat.Fan state.
-        """
-        LOG.info("MQTT received fan mode change %s = %s C", device.label,
-                 fan_mode)
-
-        is_fan_on = 0
-        if fan_mode.name == "on":
-            is_fan_on = 1
-
-        # Set up the variables that can be used in the templates.
-        data = {
-            "fan_mode": fan_mode.name.upper(),
-            "is_fan_on": is_fan_on
-            }
-        data.update(self.template_data())
-
-        # Publish topic
-        self.fan_state.publish(self.mqtt, data)
-
-    #-----------------------------------------------------------------------
-    def handle_mode_change(self, device, mode):
-        """Posts to mqtt changes in the hvac mode
-
-        This is triggered via signal when the mode changes.
-
-        Args:
-          device:    (device.Base) The Insteon device that changed.
-          mode:      Thermostat.Mode state.
-        """
-        LOG.info("MQTT received mode change %s = %s C", device.label,
-                 mode)
-
-        # Set up the variables that can be used in the templates.
-        data = {
-            "mode": mode.name.upper(),
-            }
-        data.update(self.template_data())
-
-        # Publish topic
-        self.mode_state.publish(self.mqtt, data)
-
-    #-----------------------------------------------------------------------
-    def handle_cool_sp_change(self, device, temp_c):
-        """Posts to mqtt when the cool setpoint changes
-
-        This is triggered via signal when the cool setpoint changes.
-
-        Args:
-          device:    (device.Base) The Insteon device that changed.
-          temp_c:    the temp in Celsius.
-        """
-        LOG.info("MQTT received cool setpoint change %s = %s", device.label,
-                 temp_c)
-
-        # Set up the variables that can be used in the templates.
-        data = {
-            "temp_c": round(temp_c, 1),
-            "temp_f": round((temp_c * 9) / 5 + 32, 1)
-            }
-        data.update(self.template_data())
-
-        # Publish topic
-        self.cool_sp_state.publish(self.mqtt, data)
-
-    #-----------------------------------------------------------------------
-    def handle_heat_sp_change(self, device, temp_c):
-        """Posts to mqtt changes in the heat setpoint
-
-        This is triggered via signal when the heat setpoint changes.
-
-        Args:
-          device:    (device.Base) The Insteon device that changed.
-          temp_c:    the temp in Celsius.
-        """
-        LOG.info("MQTT received heat setpoint change %s = %s", device.label,
-                 temp_c)
-
-        # Set up the variables that can be used in the templates.
-        data = {
-            "temp_c": round(temp_c, 1),
-            "temp_f": round((temp_c * 9) / 5 + 32, 1)
-            }
-        data.update(self.template_data())
-
-        # Publish topic
-        self.heat_sp_state.publish(self.mqtt, data)
-
-    #-----------------------------------------------------------------------
-    def handle_ambient_humid_change(self, device, humid):
-        """Posts to mqtt changes in the ambient humidity
-
-        This is triggered via signal when the ambient humidity changes.
-
-        Args:
-          device:    (device.Base) The Insteon device that changed.
-          humid:     (int) the humidity percentage.
-        """
-        LOG.info("MQTT received humidity change %s = %s", device.label,
-                 humid)
-
-        # Set up the variables that can be used in the templates.
-        data = {
-            "humid": humid
-            }
-        data.update(self.template_data())
-
-        # Publish topic
-        self.humid_state.publish(self.mqtt, data)
-
-    #-----------------------------------------------------------------------
-    def handle_status_change(self, device, status):
-        """Posts to mqtt changes in the hvac status
-
-        This is triggered via signal when the hvac status changes.
-
-        Args:
-          device:    (device.Base) The Insteon device that changed.
-          status:    (str)  OFF, HEATING, COOLING
-        """
-        status = status.upper()
-        LOG.info("MQTT received status change %s = %s", device.label,
-                 status)
-
-        is_heating = is_cooling = 0
-        if status == "HEATING":
-            is_heating = 1
-        elif status == "COOLING":
-            is_cooling = 1
-
-        # Set up the variables that can be used in the templates.
-        data = {
-            "status": status,
-            "is_heating": is_heating,
-            "is_cooling": is_cooling
-            }
-        data.update(self.template_data())
-
-        # Publish topic
-        self.status_state.publish(self.mqtt, data)
-
-    #-----------------------------------------------------------------------
-    def handle_hold_change(self, device, hold):
-        """Posts to mqtt changes in the hold status
-
-        This is triggered via signal when the hold status changes.
-
-        Args:
-          device:    (device.Base) The Insteon device that changed.
-          hold:      (bool)  Hold Status
-        """
-        LOG.info("MQTT received hold change %s = %s", device.label,
-                 hold)
-
-        # Set up the variables that can be used in the templates.
-        hold_str = "OFF"
-        is_hold = 0
-        if hold:
-            hold_str = "TEMP"
-            is_hold = 1
-        data = {
-            "hold_str": hold_str,
-            "is_hold": is_hold
-            }
-        data.update(self.template_data())
-
-        # Publish topic
-        self.hold_state.publish(self.mqtt, data)
-
-    #-----------------------------------------------------------------------
-    def handle_energy_change(self, device, energy):
-        """Posts to mqtt changes in the energy status
-
-        This is triggered via signal when the energy status changes.
-
-        Args:
-          device:    (device.Base) The Insteon device that changed.
-          energy:    (bool)  Energy Status
-        """
-        LOG.info("MQTT received energy change %s = %s", device.label,
-                 energy)
-
-        # Set up the variables that can be used in the templates.
-        energy_str = "OFF"
-        is_energy = 0
-        if energy:
-            energy_str = "ON"
-            is_energy = 1
-        data = {
-            "energy_str": energy_str,
-            "is_energy": is_energy
-            }
-        data.update(self.template_data())
-
-        # Publish topic
-        self.energy_state.publish(self.mqtt, data)
-
-    #-----------------------------------------------------------------------
-    def handle_mode_command(self, client, data, message):
-        """Command a change in the thermostat mode
-
-        Options are [off, auto, heat, cool, program]
-
-        """
-        LOG.info("Thermostat message %s %s", message.topic, message.payload)
-
-        data = self.mode_command.to_json(message.payload)
-        if not data:
-            return
-
-        LOG.info("Thermostat mode command: %s", data)
-        try:
-            mode_member = self.device.ModeCommands[data['cmd']]
-        except KeyError:
-            LOG.exception("Unknown thermostat mode %s.", data['cmd'])
-            return
-
-        self.device.mode_command(mode_member)
-
-    #-----------------------------------------------------------------------
-    def handle_fan_command(self, client, data, message):
-        """Command a change in the thermostat fan mode
-
-        Options are [on, auto]
-
-        """
-        LOG.info("Thermostat message %s %s", message.topic, message.payload)
-
-        data = self.fan_command.to_json(message.payload)
-        if not data:
-            return
-
-        LOG.info("Thermostat fan mode command: %s", data)
-        try:
-            mode_member = self.device.FanCommands[data['cmd']]
-        except KeyError:
-            LOG.exception("Unknown thermostat fan mode %s.", data['cmd'])
-            return
-
-        self.device.fan_command(mode_member)
-
-    #-----------------------------------------------------------------------
-    def handle_heat_sp_command(self, client, data, message):
-        """Command a change in the thermostat heat setpoint
-
-        Value should be in the form of:
-        { temp_f: float,
-          temp_c: float}
-
-        If temp_f is present, it will be used, regardless of if temp_c is also
-        present
-
-        """
-        LOG.info("Thermostat message %s %s", message.topic, message.payload)
-
-        data = self.heat_sp_command.to_json(message.payload)
-        if not data:
-            return
-
-        LOG.info("Thermostat heat setpoint command: %s", data)
-        if 'temp_f' in data:
-            temp_c = (data['temp_f'] -32) * 5/9
-            self.device.heat_sp_command(temp_c)
-        elif 'temp_c' in data:
-            self.device.heat_sp_command(data['temp_c'])
-        else:
-            LOG.error("Unknown thermostat heat setpoint %s.", data)
-
-    #-----------------------------------------------------------------------
-    def handle_cool_sp_command(self, client, data, message):
-        """Command a change in the thermostat cool setpoint
-
-        Value should be in the form of:
-        { temp_f: float,
-          temp_c: float}
-
-        If temp_f is present, it will be used, regardless of if temp_c is also
-        present
-
-        """
-        LOG.info("Thermostat message %s %s", message.topic, message.payload)
-
-        data = self.cool_sp_command.to_json(message.payload)
-        if not data:
-            return
-
-        LOG.info("Thermostat cool setpoint command: %s", data)
-        if 'temp_f' in data:
-            temp_c = (data['temp_f'] -32) * 5/9
-            self.device.cool_sp_command(temp_c)
-        elif 'temp_c' in data:
-            self.device.cool_sp_command(data['temp_c'])
-        else:
-            LOG.error("Unknown thermostat cool setpoint %s.", data)
->>>>>>> 53dd156b
+            LOG.error("Unknown thermostat cool setpoint %s.", data)